from __future__ import annotations

from dataclasses import dataclass
import csdl_alpha as csdl
import numpy as np
import scipy.sparse as sps


# from lsdo_function_spaces.core.function_space import FunctionSpace
import lsdo_function_spaces as lfs



@dataclass
class Function:
    '''
    Function class. This class is used to represent a function in a given function space. The function space is used to evaluate the function at
    given coordinates, refit the function, and project points onto the function.

    Attributes
    ----------
    space : lfs.FunctionSpace
        The function space in which the function resides.
    coefficients : csdl.Variable -- shape=coefficients_shape
        The coefficients of the function.
    name : str = None
        If applicable, the name of the function.
    '''
    space: lfs.FunctionSpace
    coefficients: csdl.Variable
    name : str = None

    def __post_init__(self):
        if isinstance(self.coefficients, np.ndarray):
            self.coefficients = csdl.Variable(value=self.coefficients)

        self.num_physical_dimensions = self.coefficients.shape[-1]


<<<<<<< HEAD
    def _compute_distance_bounds(self, point):
        return self.space._compute_distance_bounds(point, self)
=======
    def copy(self) -> lfs.Function:
        '''
        Returns a copy of the function.
        '''
        return lfs.Function(space=self.space, coefficients=self.coefficients, name=self.name)

>>>>>>> d40d9eab

    def evaluate(self, parametric_coordinates:np.ndarray, parametric_derivative_orders:list[tuple]=None, coefficients:csdl.Variable=None,
                 plot:bool=False) -> csdl.Variable:
        '''
        Evaluates the function.

        Parameters
        ----------
        parametric_coordinates : np.ndarray -- shape=(num_points, num_parametric_dimensions)
            The coordinates at which to evaluate the function.
        parametric_derivative_order : tuple = None -- shape=(num_points,num_parametric_dimensions)
            The order of the parametric derivatives to evaluate.
        coefficients : csdl.Variable = None -- shape=coefficients_shape
            The coefficients of the function.
        plot : bool = False
            Whether or not to plot the function with the points from the result of the evaluation.
        

        Returns
        -------
        function_values : csdl.Variable
            The function evaluated at the given coordinates.
        '''
        if coefficients is None:
            coefficients = self.coefficients

        basis_matrix = self.space.compute_basis_matrix(parametric_coordinates, parametric_derivative_orders)
        # # values = basis_matrix @ coefficients
        if isinstance(coefficients, csdl.Variable) and sps.issparse(basis_matrix):
            coefficients_reshaped = coefficients.reshape((basis_matrix.shape[1], coefficients.size//basis_matrix.shape[1]))
            # NOTE: TEMPORARY IMPLEMENTATION SINCE CSDL ONLY SUPPORTS SPARSE MATVECS AND NOT MATMATS
            values = csdl.Variable(value=np.zeros((basis_matrix.shape[0], coefficients_reshaped.shape[1])))
            for i in range(coefficients_reshaped.shape[1]):
                coefficients_column = coefficients_reshaped[:,i].reshape((coefficients_reshaped.shape[0],1))
                values = values.set(csdl.slice[:,i], csdl.sparse.matvec(basis_matrix, coefficients_column).reshape((basis_matrix.shape[0],)))
        else:
            values = basis_matrix @ coefficients.reshape((basis_matrix.shape[1], -1))
        
            # values = csdl.sparse.matvec or matmat(basis_matrix, coefficients_reshaped)
        # elif isinstance(coefficients, csdl.Variable):
        #     values = csdl.matvec(basis_matrix, coefficients)
        # else:
        #     values = basis_matrix.dot(coefficients.reshape((basis_matrix.shape[1], -1)))

        # values = basis_matrix @ coefficients.reshape((basis_matrix.shape[1], -1))

        return values
    

    def refit(self, new_function_space:lfs.FunctionSpace, grid_resolution:tuple=None, 
              parametric_coordinates:np.ndarray=None, parametric_derivative_orders:np.ndarray=None,
              regularization_parameter:float=None) -> Function:
        '''
        Optimally refits the function. Either a grid resolution or parametric coordinates must be provided. 
        If both are provided, the parametric coordinates will be used. If derivatives are used, the parametric derivative orders must be provided.

        NOTE: this method will not overwrite the coefficients or function space in this object. 
        It will return a new function object with the refitted coefficients.

        Parameters
        ----------
        new_function_space : FunctionSpace
            The new function space that the function will be picked from.
        grid_resolution : tuple = None -- shape=(num_parametric_dimensions,)
            The resolution of the grid to refit the function.
        parametric_coordinates : np.ndarray = None -- shape=(num_points, num_parametric_dimensions)
            The coordinates at which to refit the function.
        parametric_derivative_orders : np.ndarray = None -- shape=(num_points, num_parametric_dimensions)
            The orders of the parametric derivatives to refit.

        Returns
        -------
        Function
            The refitted function with the new function space and new coefficients.
        '''

        '''
        NOTE: TODO: Look at error in L2 sense and think about whether this actually minimizes the error!!
        Additional NOTE: When the order changes, the ideal parametric coordinate corresponding to a value seems like it might change.
        -- To clarify: A point that is at u=0.1 in one function space may actually ideally be at u=0.15 or whatever in another function space.
        '''
        if parametric_coordinates is None and grid_resolution is None:
            # raise ValueError("Either grid resolution or parametric coordinates must be provided.")
            grid_resolution = (100,)*self.space.num_parametric_dimensions
        if parametric_coordinates is not None and grid_resolution is not None:
            print("Warning: Both grid resolution and parametric coordinates were provided. Using parametric coordinates.")
            # raise Warning("Both grid resolution and parametric coordinates were provided. Using parametric coordinates.")
        
        if parametric_coordinates is None:
            # if grid_resolution is not None: # Don't need this line because we already error checked at the beginning.
            mesh_grid_input = []
            for dimension_index in range(self.space.num_parametric_dimensions):
                mesh_grid_input.append(np.linspace(0., 1., grid_resolution[dimension_index]))

            parametric_coordinates_tuple = np.meshgrid(*mesh_grid_input, indexing='ij')
            for dimensions_index in range(self.space.num_parametric_dimensions):
                parametric_coordinates_tuple[dimensions_index] = parametric_coordinates_tuple[dimensions_index].reshape((-1,1))

            parametric_coordinates = np.hstack(parametric_coordinates_tuple)

        # JUST CALL self.evaluate()!
        # basis_matrix = self.space.compute_basis_matrix(parametric_coordinates, parametric_derivative_orders)
        # coefficients_reshaped = self.coefficients.reshape((self.coefficients.size//self.num_physical_dimensions,  self.num_physical_dimensions))
        # fitting_values = csdl.Variable(value=np.zeros((parametric_coordinates.shape[0], self.num_physical_dimensions)))
        # for i in range(self.num_physical_dimensions):
        #     fitting_values = fitting_values.set(csdl.slice[:,i], csdl.sparse.matvec(basis_matrix, 
        #                                                             coefficients_reshaped[:,i].reshape((coefficients_reshaped.shape[0],1))).flatten())
        # # fitting_values = basis_matrix.dot(self.coefficients.value.reshape((-1,self.num_physical_dimensions)))
        fitting_values = self.evaluate(parametric_coordinates, parametric_derivative_orders=parametric_derivative_orders)
        
        coefficients = new_function_space.fit(
            values=fitting_values,
            parametric_coordinates=parametric_coordinates,
            parametric_derivative_orders=parametric_derivative_orders,
            regularization_parameter=regularization_parameter)
        
        new_function = Function(space=new_function_space, coefficients=coefficients)
        return new_function


    def project(self, points:np.ndarray, direction:np.ndarray=None, grid_search_density_parameter:int=1, 
                max_newton_iterations:int=100, newton_tolerance:float=1e-6, plot:bool=False) -> csdl.Variable:
        '''
        Projects a set of points onto the function. The points to project must be provided. If a direction is provided, the projection will find
        the points on the function that are closest to the axis defined by the direction. If no direction is provided, the projection will find the
        points on the function that are closest to the points to project. The grid search density parameter controls the density of the grid search
        used to find the initial guess for the Newton iterations. The max newton iterations and newton tolerance control the convergence of the
        Newton iterations. If plot is True, a plot of the projection will be displayed.

        NOTE: Distance is measured by the 2-norm.

        Parameters
        ----------
        points : np.ndarray -- shape=(num_points, num_phyiscal_dimensions)
            The points to project onto the function.
        direction : np.ndarray = None -- shape=(num_parametric_dimensions,)
            The direction of the projection.
        grid_search_density_parameter : int = 1
            The density of the grid search used to find the initial guess for the Newton iterations.
        max_newton_iterations : int = 100
            The maximum number of Newton iterations.
        newton_tolerance : float = 1e-6
            The tolerance for the Newton iterations.
        plot : bool = False
            Whether or not to plot the projection.
        '''
        num_physical_dimensions = points.shape[-1]

        grid_search_resolution = 10*grid_search_density_parameter//self.space.num_parametric_dimensions + 1
        # grid_search_resolution = 100

        # Perform a grid search
        if direction is None:
            # If no direction is provided, the projection will find the points on the function that are closest to the points to project.
            # The grid search will be used to find the initial guess for the Newton iterations
            
            # Generate parametric grid
            mesh_grid_input = []
            for dimension_index in range(self.space.num_parametric_dimensions):
                mesh_grid_input.append(np.linspace(0., 1., grid_search_resolution))

            parametric_coordinates_tuple = np.meshgrid(*mesh_grid_input, indexing='ij')
            for dimensions_index in range(self.space.num_parametric_dimensions):
                parametric_coordinates_tuple[dimensions_index] = parametric_coordinates_tuple[dimensions_index].reshape((-1,1))

            parametric_grid_search = np.hstack(parametric_coordinates_tuple)

            # Evaluate grid of points
            function_values = self.evaluate(parametric_grid_search, coefficients=self.coefficients.value)

            # Find closest point on function to each point to project
            # closest_point_indices = np.argmin(np.linalg.norm(function_values - points, axis=1))
            points_expanded = np.repeat(points[:,np.newaxis,:], function_values.shape[0], axis=1)
            grid_search_distances = np.linalg.norm(points_expanded - function_values, axis=2)
            closest_point_indices = np.argmin(grid_search_distances, axis=1)

            # Use the parametric coordinate corresponding to each closest point as the initial guess for the Newton iterations
            initial_guess = parametric_grid_search[closest_point_indices]
        else:
            # If a direction is provided, the projection will find the points on the function that are closest to the axis defined by the direction.
            # The grid search will be used to find the initial guess for the Newton iterations
            grid_search_points = points + np.outer(np.linspace(-1., 1., grid_search_density_parameter), direction)


        # current_guess = initial_guess.copy()
        # # As a first implementation approach, loop over points to project and perform Newton optimization for each point
        # for i in range(points.shape[0]):
        #     for j in range(max_newton_iterations):
        #         # Perform B-spline evaluations needed for gradient and hessian (0th, 1st, and 2nd order derivatives needed)
        #         function_value = self.evaluate(current_guess[i]).value

        #         displacement = (points[i] - function_value).flatten()
        #         d_displacement_d_parametric = np.zeros((num_physical_dimensions, self.space.num_parametric_dimensions,))
        #         d2_displacement_d_parametric2 = np.zeros((num_physical_dimensions, self.space.num_parametric_dimensions, self.space.num_parametric_dimensions))
        #         for k in range(self.space.num_parametric_dimensions):
        #             parametric_derivative_orders = np.zeros((self.space.num_parametric_dimensions,), dtype=int)
        #             parametric_derivative_orders[k] = 1
        #             d_displacement_d_parametric[:,k] = -self.space.compute_basis_matrix(
        #                 current_guess[i], parametric_derivative_orders=parametric_derivative_orders
        #                 ).dot(self.coefficients.value.reshape((-1,num_physical_dimensions)))
        #             for m in range(self.space.num_parametric_dimensions):
        #                 parametric_derivative_orders = np.zeros((self.space.num_parametric_dimensions,))
        #                 if m == k:
        #                     parametric_derivative_orders[m] = 2
        #                 else:
        #                     parametric_derivative_orders[k] = 1
        #                     parametric_derivative_orders[m] = 1
        #                 d2_displacement_d_parametric2[:,k,m] = -self.space.compute_basis_matrix(
        #                     current_guess[i], parametric_derivative_orders=parametric_derivative_orders
        #                     ).dot(self.coefficients.value.reshape((-1,num_physical_dimensions)))

        #         # Construct the gradient and hessian
        #         gradient = 2*displacement.dot(d_displacement_d_parametric)
        #         hessian = 2*(np.tensordot(d_displacement_d_parametric, d_displacement_d_parametric, axes=[0,0])
        #                      + np.tensordot(displacement, d2_displacement_d_parametric2, axes=[0,0]))
                
        #         # Remove dof that are on constrant boundary and want to leave (active subspace method)
        #         coorinates_to_remove_on_lower_boundary = np.logical_and(current_guess[i] == 0, gradient > 0)
        #         coorinates_to_remove_on_upper_boundary = np.logical_and(current_guess[i] == 1, gradient < 0)
        #         coorinates_to_remove = np.logical_or(coorinates_to_remove_on_lower_boundary, coorinates_to_remove_on_upper_boundary)
        #         coordinates_to_keep = np.arange(self.space.num_parametric_dimensions)[np.logical_not(coorinates_to_remove)]

        #         # coordinates_to_keep = np.setdiff1d(np.arange(self.space.num_parametric_dimensions), coorinates_to_remove)
        #         reduced_gradient = gradient[coordinates_to_keep]
        #         reduced_hessian = hessian[np.ix_(coordinates_to_keep, coordinates_to_keep)]
                
        #         # # Finite difference check gradient
        #         # finite_difference_gradient = np.zeros((self.space.num_parametric_dimensions,))
        #         # for k in range(self.space.num_parametric_dimensions):
        #         #     delta = 1e-6
        #         #     current_guess_plus_delta = current_guess[i].copy()
        #         #     current_guess_plus_delta[k] += delta
        #         #     function_value_plus_delta = self.evaluate(current_guess_plus_delta).value
        #         #     displacement_plus_delta = (points[i] - function_value_plus_delta).flatten()
        #         #     objective = displacement_plus_delta.dot(displacement_plus_delta)
        #         #     finite_difference_gradient[k] = (objective - displacement.dot(displacement))/delta

        #         # Check for convergence
        #         if np.linalg.norm(reduced_gradient) < newton_tolerance:
        #             break

        #         # Solve the linear system
        #         # delta = np.linalg.solve(hessian, -gradient)
        #         delta = np.linalg.solve(reduced_hessian, -reduced_gradient)

        #         # Update the initial guess
        #         current_guess[i,coordinates_to_keep] += delta
        #         # If any of the coordinates are outside the bounds, set them to the bounds
        #         current_guess[i] = np.clip(current_guess[i], 0., 1.)

        # Experimental implementation that does all the Newton optimizations at once to vectorize many of the computations
        current_guess = initial_guess.copy()
        points_left_to_converge = np.arange(points.shape[0])
        for j in range(max_newton_iterations):
            # Perform B-spline evaluations needed for gradient and hessian (0th, 1st, and 2nd order derivatives needed)
            function_values = self.evaluate(current_guess[points_left_to_converge], coefficients=self.coefficients.value)
            displacements = (points[points_left_to_converge] - function_values).reshape(points_left_to_converge.shape[0], num_physical_dimensions)
            
            d_displacement_d_parametric = np.zeros((points_left_to_converge.shape[0], num_physical_dimensions, self.space.num_parametric_dimensions))
            d2_displacement_d_parametric2 = np.zeros((points_left_to_converge.shape[0], num_physical_dimensions, 
                                                      self.space.num_parametric_dimensions, self.space.num_parametric_dimensions))

            for k in range(self.space.num_parametric_dimensions):
                parametric_derivative_orders = np.zeros((self.space.num_parametric_dimensions,), dtype=int)
                parametric_derivative_orders[k] = 1
                # d_displacement_d_parametric[:, :, k] = -np.tensordot(
                #     self.space.compute_basis_matrix(current_guess, parametric_derivative_orders=parametric_derivative_orders),
                #     self.coefficients.value.reshape(-1, num_physical_dimensions), axes=[1,0])
                d_displacement_d_parametric[:, :, k] = -self.space.compute_basis_matrix(current_guess[points_left_to_converge], 
                                                                                        parametric_derivative_orders=parametric_derivative_orders).dot(
                                                                    self.coefficients.value.reshape(-1, num_physical_dimensions))
                    # NOTE on indices: i=points, j=coefficients, k=physical dimensions

                for m in range(self.space.num_parametric_dimensions):
                    parametric_derivative_orders = np.zeros((self.space.num_parametric_dimensions,))
                    if m == k:
                        parametric_derivative_orders[m] = 2
                    else:
                        parametric_derivative_orders[k] = 1
                        parametric_derivative_orders[m] = 1
                    # d2_displacement_d_parametric2[:, :, k, m] = -np.einsum(
                    #     self.space.compute_basis_matrix(current_guess, parametric_derivative_orders=parametric_derivative_orders),
                    #     self.coefficients.value.reshape((-1, num_physical_dimensions)), 'ij,jk->ik')
                    d2_displacement_d_parametric2[:, :, k, m] = -self.space.compute_basis_matrix(current_guess[points_left_to_converge], 
                                                                            parametric_derivative_orders=parametric_derivative_orders).dot(
                                                                        self.coefficients.value.reshape((-1, num_physical_dimensions)))
                        # NOTE on indices: i=points, j=coefficients, k=physical dimensions

            # Construct the gradient and hessian
            gradient = 2 * np.einsum('ij,ijk->ik', displacements, d_displacement_d_parametric)
            hessian = 2 * (np.einsum('ijk,ijm->ikm', d_displacement_d_parametric, d_displacement_d_parametric)
                        + np.einsum('ij,ijkm->ikm', displacements, d2_displacement_d_parametric2))

            # Remove dof that are on constrant boundary and want to leave (active subspace method)
            coorinates_to_remove_on_lower_boundary = np.logical_and(current_guess[points_left_to_converge] == 0, gradient > 0)
            coorinates_to_remove_on_upper_boundary = np.logical_and(current_guess[points_left_to_converge] == 1, gradient < 0)
            coorinates_to_remove_boolean = np.logical_or(coorinates_to_remove_on_lower_boundary, coorinates_to_remove_on_upper_boundary)
            coordinates_to_keep_boolean = np.logical_not(coorinates_to_remove_boolean)
            indices_to_keep = []
            for i in range(points_left_to_converge.shape[0]):
                indices_to_keep.append(np.arange(self.space.num_parametric_dimensions)[coordinates_to_keep_boolean[i]])

            reduced_gradients = []
            reduced_hessians = []
            total_gradient_norm = 0.
            counter = 0
            for i in range(points_left_to_converge.shape[0]):
                reduced_gradient = gradient[i, indices_to_keep[counter]]

                if np.linalg.norm(reduced_gradient) < newton_tolerance:
                    points_left_to_converge = np.delete(points_left_to_converge, counter)
                    del indices_to_keep[counter]
                    continue

                # This is after check so it doesn't throw error
                reduced_hessian = hessian[np.ix_(np.array([i]), indices_to_keep[counter], indices_to_keep[counter])][0]    

                reduced_gradients.append(reduced_gradient)
                reduced_hessians.append(reduced_hessian)
                total_gradient_norm += np.linalg.norm(reduced_gradient)
                counter += 1

            # Check for convergence
            if np.linalg.norm(total_gradient_norm) < newton_tolerance:
                break

            # Solve the linear systems
            for i, index in enumerate(points_left_to_converge):
                delta = np.linalg.solve(reduced_hessians[i], -reduced_gradients[i])

                # Update the initial guess
                current_guess[index, indices_to_keep[i]] += delta

            # If any of the coordinates are outside the bounds, set them to the bounds
            current_guess[points_left_to_converge] = np.clip(current_guess[points_left_to_converge], 0., 1.)

        if plot:
            function_values = self.evaluate(current_guess).value
            plotting_elements = []
            plotting_elements.append(lfs.plot_points(points, color='#00629B', size=10, show=False))
            plotting_elements.append(lfs.plot_points(function_values, color='#F5F0E6', size=10, show=False))
            self.plot(opacity=0.8, additional_plotting_elements=plotting_elements, show=True)

        return current_guess




    def _check_whether_to_load_projection(self, points:np.ndarray, direction:np.ndarray=None, grid_search_density_parameter:int=1,
                                         max_newton_iterations:int=100, newton_tolerance:float=1e-6) -> bool:
        pass


    def plot(self, point_types:list=['evaluated_points'], plot_types:list=['surface'],
              opacity:float=1., color:str|Function='#00629B', color_map:str='jet', surface_texture:str="",
              line_width:float=3., additional_plotting_elements:list=[], show:bool=True) -> list:
        '''
        Plots the B-spline Surface.

        Parameters
        -----------
        points_type : list = ['evaluated_points']
            The type of points to be plotted. {evaluated_points, coefficients}
        plot_types : list = ['surface']
            The type of plot {surface, wireframe, point_cloud}
        opactity : float = 1.
            The opacity of the plot. 0 is fully transparent and 1 is fully opaque.
        color : str = '#00629B'
            The 6 digit color code to plot the B-spline as. If a function is provided, the function will be used to color the B-spline.
        surface_texture : str = "" {"metallic", "glossy", ...}, optional
            The surface texture to determine how light bounces off the surface.
            See https://github.com/marcomusy/vedo/blob/master/examples/basic/lightings.py for options.
        color_map : str = 'jet'
            The color map to use if the color is a function.
        additional_plotting_elemets : list
            Vedo plotting elements that may have been returned from previous plotting functions that should be plotted with this plot.
        show : bool
            A boolean on whether to show the plot or not. If the plot is not shown, the Vedo plotting element is returned.

        Returns
        -------
        plotting_elements : list
            The Vedo plotting elements that were plotted.
        '''
        if self.coefficients is None:
            raise ValueError("The coefficients of the function are not defined.")
        
        plotting_elements = additional_plotting_elements.copy()
        for point_type in point_types:
            if point_type not in ['evaluated_points', 'coefficients']:
                raise ValueError("Invalid point type. Must be 'evaluated_points' or 'coefficients'.")
            
            if self.space.num_parametric_dimensions == 1:
                # NOTE: Curve plotting not currently implemented for points in 3D space because I don't have a num_physical_dimensions attribute.
                plotting_elements = self.plot_curve(point_type=point_type, opacity=opacity, color=color, color_map=color_map,
                                       line_width=line_width, additional_plotting_elements=plotting_elements, show=show)
            
            elif self.space.num_parametric_dimensions == 2:
                plotting_elements = self.plot_surface(point_type=point_type, plot_types=plot_types, opacity=opacity, color=color, color_map=color_map,
                                        surface_texture=surface_texture, line_width=line_width,
                                        additional_plotting_elements=plotting_elements, show=show)
            elif self.space.num_parametric_dimensions == 3:
                plotting_elements = self.plot_volume(point_type=point_type, plot_types=plot_types, opacity=opacity, color=color, color_map=color_map,
                                        surface_texture=surface_texture, line_width=line_width,
                                        additional_plotting_elements=plotting_elements, show=show)
            else:
                raise ValueError("The number of parametric dimensions must be 1, 2, or 3 in order to plot.")
            # elif isinstance(self.space, lfs.FunctionSetSpace):
            #     # Then there must be a discrete index so loop over subfunctions and plot them
            #     plotting_elements = []
            #     for index, subfunction_space_index in self.space.index_to_space.items():
            #         subfunction_space = self.space.spaces[subfunction_space_index]
            #         subfunction = Function(space=subfunction_space, coefficients=self.coefficients[self.space.index_to_coefficient_indices[index]])
            #         plotting_elements += subfunction.plot(point_types=point_types, plot_types=plot_types, opacity=opacity, color=color, color_map=color_map,
            #                                               surface_texture=surface_texture, line_width=line_width, 
            #                                               additional_plotting_elements=additional_plotting_elements, show=False)
            #     if show:
            #         lfs.show_plot(plotting_elements=plotting_elements, title='B-Spline Set Plot')
            #     return plotting_elements

        return plotting_elements


    def plot_points(self, point_type:str='evaluated_points', opacity:float=1., color:str|lfs.Function='#00629B', color_map:str='jet', 
                    size:float=10., additional_plotting_elements:list=[], show:bool=True) -> list:
        '''
        Plots the points of the function.

        Parameters
        -----------
        points_type : str = 'evaluated_points'
            The type of points to be plotted. {evaluated_points, coefficients}
        opactity : float = 1.
            The opacity of the plot. 0 is fully transparent and 1 is fully opaque.
        color : str = '#00629B'
            The 6 digit color code to plot the points as. If a function is provided, the function will be used to color the points.
        color_map : str = 'jet'
            The color map to use if the color is a function.
        size : float = 10.
            The size of the points.
        additional_plotting_elemets : list = []
            Vedo plotting elements that may have been returned from previous plotting functions that should be plotted with this plot.
        show : bool = True
            A boolean on whether to show the plot or not. If the plot is not shown, the Vedo plotting element is returned.

        Returns
        -------
        plotting_elements : list
            The Vedo plotting elements that were plotted.
        '''
        import lsdo_function_spaces.utils.plotting_functions as pf




    def plot_curve(self, point_type:str='evaluated_points', opacity:float=1., color:str|lfs.Function='#00629B', color_map:str='jet',
                   line_width:float=3., additional_plotting_elements:list=[], show:bool=True):
        '''
        Plots the function as a curve. NOTE: This should only be called if the function is a curve!

        Parameters
        -----------
        points_type : str = 'evaluated_points'
            The type of points to be plotted. {evaluated_points, coefficients}
        opactity : float = 1.
            The opacity of the plot. 0 is fully transparent and 1 is fully opaque.
        color : str = '#00629B'
            The 6 digit color code to plot the function as. If a function is provided, the function will be used to color the curve.
        color_map : str = 'jet'
            The color map to use if the color is a function.
        additional_plotting_elemets : list = []
            Vedo plotting elements that may have been returned from previous plotting functions that should be plotted with this plot.
        show : bool = True
            A boolean on whether to show the plot or not. If the plot is not shown, the Vedo plotting element is returned.

        Returns
        -------
        plotting_elements : list
            The Vedo plotting elements that were plotted.
        '''
        import lsdo_function_spaces.utils.plotting_functions as pf
        if self.space.num_parametric_dimensions != 1:
            raise ValueError("This function is not a curve and cannot be plotted as one.")
        
        plotting_elements = additional_plotting_elements.copy()
        
        # region Generate the points to plot
        if point_type == 'evaluated_points':
            num_points = 100
            parametric_coordinates = np.linspace(0., 1., num_points).reshape((-1,1))
            function_values = self.evaluate(parametric_coordinates).value

            # scale u axis to be more visually clear based on scaling of parameter
            u_axis_scaling = np.max(function_values) - np.min(function_values)
            if u_axis_scaling != 0:
                parametric_coordinates = parametric_coordinates * u_axis_scaling
            points = np.hstack((parametric_coordinates, function_values))

            if isinstance(color, Function):
                if color.space.num_parametric_dimensions != 1:
                    raise ValueError("The color function must be 1D to plot as a curve.")
                
                color = color.evaluate(parametric_coordinates).value
        elif point_type == 'coefficients':
            # NOTE: Check this line below!! I think this should really be the knot vector but I don't want to hardcode the existence of the knot vector.
            parametric_coordinates = np.linspace(0., 1., self.coefficients.shape[0]).reshape((-1,1))

            # scale u axis to be more visually clear based on scaling of parameter
            u_axis_scaling = np.max(self.coefficients.value) - np.min(self.coefficients.value)
            if u_axis_scaling != 0:
                parametric_coordinates = parametric_coordinates * u_axis_scaling

            points = np.hstack((parametric_coordinates, self.coefficients.value))

            if isinstance(color, Function):
                if color.space.num_parametric_dimensions != 1:
                    raise ValueError("The color function must be 1D to plot as a curve.")
                
                color = color.coefficients.value
                if color.size != points.size:
                    # If the number of coefficients are different, just evaluate the color function at the locations of the coefficients of the function.
                    color = color.evaluate(parametric_coordinates).value
        else:
            raise ValueError("Invalid point type. Must be 'evaluated_points' or 'coefficients'.")
        # endregion Generate the points to plot

        # Call general plot curve function to plot the points with the colors
        plotting_elements = pf.plot_curve(points=points, opacity=opacity, color=color, color_map=color_map, line_width=line_width, 
                                          additional_plotting_elements=plotting_elements, show=show)
        return plotting_elements
    

    def plot_surface(self, point_type:str='evaluated_points', plot_types:list=['surface'], opacity:float=1., color:str|lfs.Function='#00629B',
                        color_map:str='jet', surface_texture:str="", line_width:float=3., additional_plotting_elements:list=[], show:bool=True):
        '''
        Plots the function as a surface. NOTE: This should only be called if the function is a surface!

        Parameters
        -----------
        points_type : str = 'evaluated_points'
            The type of points to be plotted. {evaluated_points, coefficients}
        plot_types : list = ['surface']
            The type of plot {surface, wireframe, point_cloud}
        opactity : float = 1.
            The opacity of the plot. 0 is fully transparent and 1 is fully opaque.
        color : str = '#00629B'
            The 6 digit color code to plot the function as. If a function is provided, the function will be used to color the surface.
        color_map : str = 'jet'
            The color map to use if the color is a function.
        surface_texture : str = ""
            The surface texture to determine how light bounces off the surface.
            See https://github.com/marcomusy/vedo/blob/master/examples/basic/lightings.py for options.
        line_width : float = 3.
            The width of the lines if the plot type is wireframe.
        additional_plotting_elemets : list = []
            Vedo plotting elements that may have been returned from previous plotting functions that should be plotted with this plot.
        show : bool = True
            A boolean on whether to show the plot or not. If the plot is not shown, the Vedo plotting element is returned.

        Returns
        -------
        plotting_elements : list
            The Vedo plotting elements that were plotted.
        '''
        import lsdo_function_spaces.utils.plotting_functions as pf
        if self.space.num_parametric_dimensions != 2:
            raise ValueError("This function is not a surface and cannot be plotted as one.")

        plotting_elements = additional_plotting_elements.copy()

        # region Generate the points to plot
        if point_type == 'evaluated_points':
            num_points = 25

            # Generate meshgrid of parametric coordinates
            mesh_grid_input = []
            for dimension_index in range(self.space.num_parametric_dimensions):
                mesh_grid_input.append(np.linspace(0., 1., num_points))
            parametric_coordinates_tuple = np.meshgrid(*mesh_grid_input, indexing='ij')
            for dimensions_index in range(self.space.num_parametric_dimensions):
                parametric_coordinates_tuple[dimensions_index] = parametric_coordinates_tuple[dimensions_index].reshape((-1,1))
            parametric_coordinates = np.hstack(parametric_coordinates_tuple)
            
            function_values = self.evaluate(parametric_coordinates).value.reshape((num_points,num_points,-1))
            points = function_values

            if isinstance(color, Function):
                if color.space.num_parametric_dimensions != 2:
                    raise ValueError("The color function must be 2D to plot as a surface.")
                
                color = color.evaluate(parametric_coordinates).value
        elif point_type == 'coefficients':
            points = self.coefficients.value    # Do I need to reshape this?

            if isinstance(color, Function):
                if color.space.num_parametric_dimensions != 2:
                    raise ValueError("The color function must be 2D to plot as a surface.")
                
                color = color.coefficients.value
                if color.size != points.size:
                    # If the number of coefficients are different, just evaluate the color function at the locations of the coefficients of the function.
                    # Generate meshgrid of parametric coordinates
                    mesh_grid_input = []
                    for dimension_index in range(self.space.num_parametric_dimensions):
                        mesh_grid_input.append(np.linspace(0., 1., self.coefficients.shape[dimension_index]))
                    parametric_coordinates_tuple = np.meshgrid(*mesh_grid_input, indexing='ij')
                    for dimensions_index in range(self.space.num_parametric_dimensions):
                        parametric_coordinates_tuple[dimensions_index] = parametric_coordinates_tuple[dimensions_index].reshape((-1,1))
                    parametric_coordinates = np.hstack(parametric_coordinates_tuple)
                    color = color.evaluate(parametric_coordinates).value
        else:
            raise ValueError("Invalid point type. Must be 'evaluated_points' or 'coefficients'.")
        # endregion Generate the points to plot

        # Call general plot surface function to plot the points with the colors
        for plot_type in plot_types:
            if plot_type not in ['surface', 'wireframe', 'point_cloud']:
                raise ValueError("Invalid plot type. Must be 'surface', 'wireframe', or 'point_cloud'.")
            if plot_type == 'point_cloud':
                plotting_elements = pf.plot_points(points=points, opacity=opacity, color=color, color_map=color_map, size=10., 
                                                   additional_plotting_elements=plotting_elements, show=False)
            elif plot_type in ['surface', 'wireframe']:
                plotting_elements = pf.plot_surface(points=points, plot_types=[plot_type], opacity=opacity, color=color, color_map=color_map, 
                                                    surface_texture=surface_texture, line_width=line_width, 
                                                    additional_plotting_elements=plotting_elements, show=False)
        if show:
            if self.name is not None:
                pf.show_plot(plotting_elements, title=self.name, axes=1, interactive=True)
            else:
                pf.show_plot(plotting_elements, title="Surface", axes=1, interactive=True)

        return plotting_elements
    

    def plot_volume(self, point_type:str='evaluated_points', plot_types:list=['volume'], opacity:float=1., color:str|lfs.Function='#00629B',
                        color_map:str='jet', surface_texture:str="", line_width:float=3., additional_plotting_elements:list=[], show:bool=True):
        '''
        Plots the function as a volume. NOTE: This should only be called if the function is a volume!

        Parameters
        -----------
        points_type : str = 'evaluated_points'
            The type of points to be plotted. {evaluated_points, coefficients}
        plot_types : list = ['volume']
            The type of plot {volume}
        opactity : float = 1.
            The opacity of the plot. 0 is fully transparent and 1 is fully opaque.
        color : str = '#00629B'
            The 6 digit color code to plot the function as. If a function is provided, the function will be used to color the volume.
        color_map : str = 'jet'
            The color map to use if the color is a function.
        surface_texture : str = ""
            The surface texture to determine how light bounces off the surface.
            See https://github.com/marcomusy/vedo/blob/master/examples/basic/lightings.py for options.
        line_width : float = 3.
            The width of the lines if the plot type is wireframe.
        additional_plotting_elemets : list = []
            Vedo plotting elements that may have been returned from previous plotting functions that should be plotted with this plot.
        show : bool = True
            A boolean on whether to show the plot or not. If the plot is not shown, the Vedo plotting elements are still returned.
        
        Returns
        -------
        plotting_elements : list
            The Vedo plotting elements that were plotted.
        '''
        import lsdo_function_spaces.utils.plotting_functions as pf
        if self.space.num_parametric_dimensions != 3:
            raise ValueError("This function is not a volume and cannot be plotted as one.")
        
        # region Generate the points to plot
        if point_type == 'evaluated_points':
            num_points = 50

            # Generate meshgrid of parametric coordinates
            linspace_dimension = np.linspace(0., 1., num_points)
            linspace_meshgrid = np.meshgrid(linspace_dimension, linspace_dimension)
            linspace_dimension1 = linspace_meshgrid[0].reshape((-1,1))
            linspace_dimension2 = linspace_meshgrid[1].reshape((-1,1))
            zeros_dimension = np.zeros((num_points**2,)).reshape((-1,1))
            ones_dimension = np.ones((num_points**2,)).reshape((-1,1))

            parametric_coordinates = []
            parametric_coordinates.append(np.column_stack((linspace_dimension1, linspace_dimension2, zeros_dimension)))
            parametric_coordinates.append(np.column_stack((linspace_dimension1, linspace_dimension2, ones_dimension)))
            parametric_coordinates.append(np.column_stack((linspace_dimension1, zeros_dimension, linspace_dimension2)))
            parametric_coordinates.append(np.column_stack((linspace_dimension1, ones_dimension, linspace_dimension2)))
            parametric_coordinates.append(np.column_stack((zeros_dimension, linspace_dimension1, linspace_dimension2)))
            parametric_coordinates.append(np.column_stack((ones_dimension, linspace_dimension1, linspace_dimension2)))
            
            points = []
            for parametric_coordinate_set in parametric_coordinates:
                points.append(self.evaluate(parametric_coordinate_set).value)

            plotting_colors = []
            if isinstance(color, Function):
                if color.space.num_parametric_dimensions != 3:
                    raise ValueError("The color function must be 3D to plot as a volume.")
                
                for parametric_coordinate_set in parametric_coordinates:
                    plotting_colors.append(color.evaluate(parametric_coordinate_set).value)
                color = plotting_colors

        elif point_type == 'coefficients':
            points = []
            points.append(self.coefficients.value[0,:,:])
            points.append(self.coefficients.value[-1,:,:])
            points.append(self.coefficients.value[:,0,:])
            points.append(self.coefficients.value[:,-1,:])
            points.append(self.coefficients.value[:,:,0])
            points.append(self.coefficients.value[:,:,-1])

            if isinstance(color, Function):
                if color.space.num_parametric_dimensions != 3:
                    raise ValueError("The color function must be 3D to plot as a volume.")
                
                color = color.coefficients.value
                if color.size != points.size:
                    raise NotImplementedError("For volumes, please use evaluated points to plot or "
                                              + "use a color function that has the same structure of coefficients.")
        else:
            raise ValueError("Invalid point type. Must be 'evaluated_points' or 'coefficients'.")
        # endregion Generate the points to plot

        # Call general plot volume function to plot the points with the colors
        plotting_elements = additional_plotting_elements.copy()
        for plot_type in plot_types:
            if plot_type not in ['volume', 'wireframe', 'point_cloud']:
                raise ValueError("Invalid plot type. Must be 'volume', 'wireframe', or 'point_cloud'.")

            for i in range(6):
                if isinstance(color, list):
                    plotting_color = color[i]
                else:
                    plotting_color = color

                if plot_type == 'point_cloud':
                    plotting_elements = pf.plot_points(points=points[i], color=plotting_color, size=10., 
                                                       additional_plotting_elements=plotting_elements, show=False)
                elif plot_type in ['volume', 'wireframe']:
                    plotting_elements = pf.plot_surface(points=points[i], plot_types=[plot_type], opacity=opacity, color=plotting_color,
                                                        color_map=color_map, surface_texture=surface_texture, line_width=line_width,
                                                         additional_plotting_elements=plotting_elements, show=False)

        if show:
            if self.name is not None:
                pf.show_plot(plotting_elements, title=self.name, axes=1, interactive=True)
            else:
                pf.show_plot(plotting_elements, title="Volume", axes=1, interactive=True)
        return plotting_elements<|MERGE_RESOLUTION|>--- conflicted
+++ resolved
@@ -37,17 +37,15 @@
         self.num_physical_dimensions = self.coefficients.shape[-1]
 
 
-<<<<<<< HEAD
     def _compute_distance_bounds(self, point):
         return self.space._compute_distance_bounds(point, self)
-=======
+
     def copy(self) -> lfs.Function:
         '''
         Returns a copy of the function.
         '''
         return lfs.Function(space=self.space, coefficients=self.coefficients, name=self.name)
 
->>>>>>> d40d9eab
 
     def evaluate(self, parametric_coordinates:np.ndarray, parametric_derivative_orders:list[tuple]=None, coefficients:csdl.Variable=None,
                  plot:bool=False) -> csdl.Variable:
