from __future__ import annotations

from dataclasses import dataclass
import csdl_alpha as csdl
import numpy as np
import scipy.sparse as sps
import concurrent.futures
<<<<<<< HEAD
# from multiprocessing import Pool
=======

import pickle
from pathlib import Path
import string
import random


>>>>>>> 941de9bb

# from lsdo_function_spaces.core.function_space import FunctionSpace
import lsdo_function_spaces as lfs


def find_best_surface_chunked(chunk, functions:list[lfs.Function]=None, options=None):
    # New approach - 2 stages: 
    # 1. Find lower bound of error for each surface via very fast method (eg. bounding box)
    # 2. Project point onto surfaces in order of increasing lower bound of error; 
    #    stop when next lower bound error is greater than current best error
    #
    # Each function space should have a method to compute the lower bound of error
    # eg, for b-splines, this could be the bounding box of the control points
    sorting_time = 0
    projection_time = 0
    projections_skipped = 0
    projections_performed = 0
    results = []
    
    if functions is None:
        functions = global_functions
    if options is None:
        options = global_options

    direction = options['direction']

    for point in chunk:

        if direction is None:
            lower_bounds = {i: function._compute_distance_bounds(point) for i, function in enumerate(functions)}
            sorted_surfaces = sorted(lower_bounds.keys(), key=lambda x: lower_bounds[x])

        else:
            lower_bounds = {i: function._compute_distance_bounds(point, direction=direction) for i, function in enumerate(functions)}
            distance_bounds = {i: function._compute_distance_bounds(point) for i, function in enumerate(functions)}
            sorted_surfaces = sorted(lower_bounds.keys(), key=lambda x: (lower_bounds[x], distance_bounds[x]))

        # project onto the first surface
        best_surface = sorted_surfaces[0]
        function = functions[best_surface]
        best_coord = function.project(point.reshape(1,-1), direction=options['direction'], grid_search_density_parameter=options['grid_search_density_parameter'],
                                      max_newton_iterations=options['max_newton_iterations'], newton_tolerance=options['newton_tolerance'])
        projections_performed += 1
        direction = options['direction']
        if direction is None:
            best_error = np.linalg.norm(function.evaluate(best_coord, coefficients=function.coefficients.value) - point)
        else:
            function_value = function.evaluate(best_coord, coefficients=function.coefficients.value)
            displacement = (point - function_value).reshape((-1,))
            best_error = (np.dot(displacement, direction), np.linalg.norm(displacement)) # (directed distance, total distance)

        for name in sorted_surfaces:
            function = functions[name]
            bound = lower_bounds[name]
            # TODO: TEMPORARY DISABLING THE BREAK BECAUSE I'M RUNNING INTO AN ERROR WHEN I HAVE A SPARSE SET OF COEFFICIENTS
            if direction is None:
                if bound > best_error:
                    projections_skipped += len(sorted_surfaces) - sorted_surfaces.index(name)
                    break
            else:
                if bound > best_error[1]:
                    projections_skipped += len(sorted_surfaces) - sorted_surfaces.index(name)
                    break
                if bound*(1 + 1e-6) > best_error[0]: # TODO: make the 1e-6 a parameter
                    if distance_bounds[name] > best_error[1]:
                        projections_skipped += len(sorted_surfaces) - sorted_surfaces.index(name)
                        break
            parametric_coordinate = function.project(point.reshape(1,-1), direction=options['direction'], grid_search_density_parameter=options['grid_search_density_parameter'],
                                                     max_newton_iterations=options['max_newton_iterations'], newton_tolerance=options['newton_tolerance'])
            projections_performed += 1
            if direction is None:
                error = np.linalg.norm(function.evaluate(parametric_coordinate, coefficients=function.coefficients.value) - point)
                if error < best_error:
                    best_surface = name
                    best_coord = parametric_coordinate
                    best_error = error
            else:
                function_value = function.evaluate(parametric_coordinate, coefficients=function.coefficients.value)
                displacement = (point - function_value).reshape((-1,))
                error = (np.dot(displacement, direction), np.linalg.norm(displacement))
                if error[0] < best_error[0]:
                    best_surface = name
                    best_coord = parametric_coordinate
                    best_error = error
                elif error[0] < best_error[0]*(1 + 1e-6) and error[1] < best_error[1]:
                    best_surface = name
                    best_coord = parametric_coordinate
                    best_error = error 
        results.append((best_surface, best_coord))

    # print(f"Projections performed: {projections_performed}")
    # print(f"Projections skipped: {projections_skipped}")

    return results




@dataclass
class FunctionSet:
    '''
    Function class. This class is used to represent a function in a given function space. The function space is used to evaluate the function at
    given coordinates, refit the function, and project points onto the function.

    Attributes
    ----------
    functions : list[lfs.Function]
        The functions that make up the function set.
    function_names : list[str] = None
        If they have names, the names of the functions in the function set.
    name : str = None
        The name of the function set.
    space : lfs.FunctionSetSpace = None
        The function set space that the function set is from. If None (recommended), the function set space will be inferred from the functions.
    '''
    functions: list[lfs.Function]
    function_names : list[str] = None
    name : str = None
    space : lfs.FunctionSetSpace = None

    def __post_init__(self):
        if self.function_names is None:
            self.function_names = [None for _ in range(len(self.functions))]
            for i, function in enumerate(self.functions):
                self.function_names[i] = function.name

        if self.space is None:
            self.space = lfs.FunctionSetSpace(
                num_parametric_dimensions=[function.space.num_parametric_dimensions for function in self.functions],
                spaces=[function.space for function in self.functions])
            

    def copy(self) -> lfs.FunctionSet:
        '''
        Copies the function set.

        Returns
        -------
        function_set : lfs.FunctionSet
            The copied function set.
        '''
        functions = [function.copy() for function in self.functions]
        function_set = lfs.FunctionSet(functions=functions, function_names=self.function_names, name=self.name)
        return function_set
            

    def evaluate(self, parametric_coordinates:list[tuple[int, np.ndarray]], parametric_derivative_orders:list[tuple]=None,
                 plot:bool=False) -> csdl.Variable:
        '''
        Evaluates the function.

        Parameters
        ----------
        parametric_coordinates : list[tuple[int, np.ndarray]] -- list length=num_points, tuple_length=2
            The coordinates at which to evaluate the function. The list elements correspond to the coordinate of each point.
            The tuple elements correspond to the index of the function and the parametric coordinates for that point.
            The parametric coordinates should be a numpy array of shape (num_parametric_dimensions,).
        parametric_derivative_orders : tuple = None -- shape=(num_points,num_parametric_dimensions)
            The order of the parametric derivatives to evaluate. If None, the function itself is evaluated.
        plot : bool = False
            Whether or not to plot the function with the points from the result of the evaluation.
        

        Returns
        -------
        function_values : csdl.Variable
            The function evaluated at the given coordinates.
        '''

        # Process parametric coordinates to group them by which function they belong to
        function_indices = []
        function_parametric_coordinates = []
        for parametric_coordinate in parametric_coordinates:
            function_index, coordinates = parametric_coordinate
            function_indices.append(function_index)
            function_parametric_coordinates.append(coordinates)

        # Evaluate each function at the given coordinates
        function_values_list = []
        functions_with_points = []
        for i, function in enumerate(self.functions):
            indices = np.where(np.array(function_indices) == i)[0]
            para_coords = np.array([function_parametric_coordinates[j] for j in indices]).reshape(-1, function.space.num_parametric_dimensions)
            if parametric_derivative_orders is not None:
                para_derivs = [parametric_derivative_orders[j] for j in indices]
            else:
                para_derivs = None
            if len(indices) > 0:
                function_values_list.append(function.evaluate(parametric_coordinates=para_coords,
                                                     parametric_derivative_orders=para_derivs))
                functions_with_points.append(i)

        # Arrange the function values back into the correct element of the array
        function_values = csdl.Variable(value=np.zeros((len(parametric_coordinates), function_values_list[0].shape[-1])))
        for i, function_value in enumerate(function_values_list):
            indices = list(np.where(np.array(function_indices) == functions_with_points[i])[0])
            # indices = list(np.where(np.array(function_indices) == i)[0])
            if len(indices) == 0:
                continue
            if len(indices) == function_values.shape[0]:
                function_values = function_value
            else:
                if function_value.shape[0] == 1:
                    function_value = function_value.reshape((function_value.size,))
                function_values = function_values.set(csdl.slice[indices], function_value)

        if plot:
            # Plot the function
            plotting_elements = self.plot(opacity=0.8, show=False)
            # Plot the evaluated points
            lfs.plot_points(function_values.value, color='#C69214', size=10, additional_plotting_elements=plotting_elements)

        return function_values
    

    def refit(self, new_function_spaces:list[lfs.FunctionSpace]|lfs.FunctionSpace, indices_of_functions_to_refit:list[int]=None, 
              grid_resolution:tuple=None,  parametric_coordinates:list[tuple[int,np.ndarray]]=None,
              parametric_derivative_orders:list[np.ndarray]=None, regularization_parameter:float=None) -> lfs.FunctionSet:
        '''
        Refits functions in the function set. Either a grid resolution or parametric coordinates must be provided. 
        If both are provided, the parametric coordinates will be used. If derivatives are used, the parametric derivative orders must be provided.

        NOTE: this method will NOT overwrite the coefficients or function space in this object. 
        It will return a new function object with the refitted coefficients.

        Parameters
        ----------
        new_function_spaces : list[FunctionSpace] -- list length=number of functions being refit
            The new function spaces that the functions will be picked from.
        indices_of_functions_to_refit : list[int] = None -- list length=number of functions being refit
            The indices of the functions to refit. If None, all the functions are refit.
        grid_resolution : tuple = None -- shape=(num_parametric_dimensions,)
            The resolution of the grid to refit the function.
        parametric_coordinates : np.ndarray = None -- shape=(num_points, num_parametric_dimensions)
            The coordinates at which to refit the function.
        parametric_derivative_orders : list[np.ndarray] = None --list_length=num_points, np.ndarray_shape=(num_parametric_dimensions,) 
            The orders of the parametric derivatives to refit.

        Returns
        -------
        lfs.FunctionSet
            The refitted function with the new function space and new coefficients.
        '''

        if indices_of_functions_to_refit is None:
            indices_of_functions_to_refit = np.arange(len(self.functions))

        if isinstance(new_function_spaces, lfs.FunctionSpace):
            new_function_spaces = [new_function_spaces] * len(self.functions)

        if len(new_function_spaces) != len(indices_of_functions_to_refit) and len(new_function_spaces) != 1:
            raise ValueError("The number of new function spaces must match the number of functions to refit. " +
                             f"({len(new_function_spaces)} != {len(indices_of_functions_to_refit)})")
        elif len(new_function_spaces) == 1:
            new_function_spaces = new_function_spaces * len(indices_of_functions_to_refit)

        new_functions = []
        for i, function in enumerate(self.functions):
            if i in indices_of_functions_to_refit:
                new_functions.append(function.refit(new_function_space=new_function_spaces[i], 
                                                    grid_resolution=grid_resolution,
                                                    parametric_coordinates=parametric_coordinates, 
                                                    parametric_derivative_orders=parametric_derivative_orders,
                                                    regularization_parameter=regularization_parameter))
            else:
                new_functions.append(function)

        new_function_set = lfs.FunctionSet(functions=new_functions, function_names=self.function_names)
        return new_function_set


    def project(self, points:np.ndarray, num_workers:int=8, direction:np.ndarray=None, grid_search_density_parameter:int=1, 
                max_newton_iterations:int=100, newton_tolerance:float=1e-6, plot:bool=False) -> csdl.Variable:
        '''
        Projects a set of points onto the function. The points to project must be provided. If a direction is provided, the projection will find
        the points on the function that are closest to the axis defined by the direction. If no direction is provided, the projection will find the
        points on the function that are closest to the points to project. The grid search density parameter controls the density of the grid search
        used to find the initial guess for the Newton iterations. The max newton iterations and newton tolerance control the convergence of the
        Newton iterations. If plot is True, a plot of the projection will be displayed.

        NOTE: Distance is measured by the 2-norm.

        Parameters
        ----------
        points : np.ndarray -- shape=(num_points, num_phyiscal_dimensions)
            The points to project onto the function.
        direction : np.ndarray = None -- shape=(num_parametric_dimensions,)
            The direction of the projection.
        grid_search_density_parameter : int = 1
            The density of the grid search used to find the initial guess for the Newton iterations.
        max_newton_iterations : int = 100
            The maximum number of Newton iterations.
        newton_tolerance : float = 1e-6
            The tolerance for the Newton iterations.
        plot : bool = False
            Whether or not to plot the projection.
        '''
<<<<<<< HEAD
=======
        output = self._check_whether_to_load_projection(points, direction, 
                                                                        grid_search_density_parameter, 
                                                                        max_newton_iterations, 
                                                                        newton_tolerance)
        if isinstance(output, list):
            parametric_coordinates = output
            if plot:
                projection_results = self.evaluate(parametric_coordinates).value
                plotting_elements = []
                plotting_elements.append(lfs.plot_points(points, color='#00629B', size=10, show=False))
                # plotting_elements.append(lfs.plot_points(projection_results, color='#F5F0E6', size=10, show=False))
                plotting_elements.append(lfs.plot_points(projection_results, color='#C69214', size=10, show=False))
                self.plot(opacity=0.8, additional_plotting_elements=plotting_elements, show=True)
            return parametric_coordinates
        else:
            name_space_dict, long_name_space = output
            

>>>>>>> 941de9bb
        options = {'direction': direction, 'grid_search_density_parameter': grid_search_density_parameter,
                     'max_newton_iterations': max_newton_iterations, 'newton_tolerance': newton_tolerance}
        
        if isinstance(points, csdl.Variable):
            points = points.value

        if len(points.shape) == 1:
            points = points.reshape(1, -1)
        else:
            points = points.reshape(-1, points.shape[-1])

        # make sure there aren't more workers than points
        num_workers = min(num_workers, points.shape[0])

        # Divide the points into chunks and run in parallel
        if num_workers > 1:
            chunks = np.array_split(points, num_workers)

            global global_functions
            global_functions = self.functions
            global global_options
            global_options = options

            # pool = Pool(num_workers)
            # results = pool.map(find_best_surface_chunked, chunks)

            with concurrent.futures.ProcessPoolExecutor(max_workers=num_workers) as executor:
                results = executor.map(find_best_surface_chunked, chunks)

            parametric_coordinates = []
            for result in results:
                parametric_coordinates.extend(result)
        else:
            parametric_coordinates = find_best_surface_chunked(points, self.functions, options)

        characters = string.ascii_letters + string.digits  # Alphanumeric characters
        # Generate a random string of the specified length
        random_string = ''.join(random.choice(characters) for _ in range(6))
        projections_folder = 'stored_files/projections'
        name_space_file_path = projections_folder + '/name_space_dict.pickle'
        name_space_dict[long_name_space] = random_string
        with open(name_space_file_path, 'wb+') as handle:
            pickle.dump(name_space_dict, handle, protocol=pickle.HIGHEST_PROTOCOL)

        with open(projections_folder + f'/{random_string}.pickle', 'wb+') as handle:
            pickle.dump(parametric_coordinates, handle, protocol=pickle.HIGHEST_PROTOCOL)

        if plot:
            projection_results = self.evaluate(parametric_coordinates).value
            plotting_elements = []
            plotting_elements.append(lfs.plot_points(points, color='#00629B', size=10, show=False))
            # plotting_elements.append(lfs.plot_points(projection_results, color='#F5F0E6', size=10, show=False))
            plotting_elements.append(lfs.plot_points(projection_results, color='#C69214', size=10, show=False))
            self.plot(opacity=0.8, additional_plotting_elements=plotting_elements, show=True)

        return parametric_coordinates



    def _check_whether_to_load_projection(self, points:np.ndarray, direction:np.ndarray=None, grid_search_density_parameter:int=1,
                                         max_newton_iterations:int=100, newton_tolerance:float=1e-6) -> bool:

        name_space = ''
        for function in self.functions:
            function_space = function.space

            order = function_space.degree
            coeff_shape = function_space.coefficients_shape
            knot_vectors_norm = round(np.linalg.norm(function_space.knots), 2)

            # if f'{target}_{str(order)}_{str(coeff_shape)}_{str(knot_vectors_norm)}' in name_space:
            #     pass
            # else:
            function_coeffs = function.coefficients.value
            name_space += f'_{function_coeffs}_{str(order)}_{str(coeff_shape)}_{str(knot_vectors_norm)}'
        
        long_name_space = name_space + f'_{str(points)}_{str(direction)}_{grid_search_density_parameter}_{max_newton_iterations}'

        projections_folder = 'stored_files/projections'
        name_space_file_path = projections_folder + '/name_space_dict.pickle'
        
        name_space_dict_file_path = Path(name_space_file_path)
        if name_space_dict_file_path.is_file():
            with open(name_space_file_path, 'rb') as handle:
                name_space_dict = pickle.load(handle)
        else:
            Path("stored_files/projections").mkdir(parents=True, exist_ok=True)
            name_space_dict = {}

        if long_name_space in name_space_dict.keys():
            short_name_space = name_space_dict[long_name_space]
            saved_projections_file = projections_folder + f'/{short_name_space}.pickle'
            with open(saved_projections_file, 'rb') as handle:
                parametric_coordinates = pickle.load(handle)
                return parametric_coordinates
        else:
            Path("stored_files/projections").mkdir(parents=True, exist_ok=True)

            return name_space_dict, long_name_space


    def set_coefficients(self, coefficients:list[csdl.Variable], function_indices:list[int]=None) -> None:
        '''
        Sets the coefficients of the functions in the function set with the given indices.

        Parameters
        ----------
        coefficients : list[csdl.Variable]
            The coefficients to set the functions to.
        function_indices : list[int]
            The indices of the functions to set the coefficients of. If None, all the functions are set to the coefficients.
        '''
        if function_indices is None:
            function_indices = np.arange(len(self.functions))

        if len(coefficients) != len(function_indices):
            raise ValueError("The number of coefficients must match the number of functions to set. " +
                             f"({len(coefficients)} != {len(function_indices)})")

        for i, function_index in enumerate(function_indices):
            self.functions[function_index].coefficients = coefficients[i]


    def get_function_indices(self, function_names:list[str]) -> list[int]:
        '''
        Gets the indices of the functions in the function set with the given names.

        Parameters
        ----------
        function_names : list[str]
            The names of the functions to get the indices of.

        Returns
        -------
        function_indices : list[int]
            The indices of the functions in the function set with the given names.
        '''
        function_indices = []
        for function_name in function_names:
            function_indices.append(self.function_names.index(function_name))
        return function_indices
    

    def search_for_function_indices(self, search_strings:list[str]) -> list[int]:
        '''
        Searches for the indices of the functions in the function set with the given search string.

        Parameters
        ----------
        search_strings : str | list[str]
            The strings to search for in the function names.

        Returns
        -------
        function_indices : list[int]
            The indices of the functions in the function set with the given search string.
        '''
        if isinstance(search_strings, str):
            search_strings = [search_strings]

        function_indices = []
        for i, function_name in enumerate(self.function_names):
            for search_string in search_strings:
                if search_string in function_name:
                    function_indices.append(i)
        return function_indices
    

    def create_subset(self, function_indices:list[int]=None, function_search_names:list[str]=None, name:str=None) -> lfs.FunctionSet:
        '''
        Creates a subset of the function set with the given indices. Either the function indices or the function search names must be provided.

        Parameters
        ----------
        function_indices : list[int]
            The indices of the functions to include in the subset.
        function_search_names : list[str]
            The search strings to use to find the functions to include in the subset.
        name : str
            The name of the subset.

        Returns
        -------
        subset : lfs.FunctionSet
            The subset of the function set with the given indices.
        '''
        if function_indices is None:
            function_indices = []
        if function_search_names is not None:
            function_indices += self.search_for_function_indices(search_strings=function_search_names)
        
        # Remove duplicates
        function_indices = list(set(function_indices))

        functions = [self.functions[i] for i in function_indices]
        function_names = [self.function_names[i] for i in function_indices]
        subset = lfs.FunctionSet(functions=functions, function_names=function_names, name=name)
        return subset


    def plot(self, point_types:list=['evaluated_points'], plot_types:list=['function'],
              opacity:float=1., color:str|lfs.FunctionSet='#00629B', color_map:str='jet', surface_texture:str="",
              line_width:float=3., additional_plotting_elements:list=[], show:bool=True) -> list:
        '''
        Plots the function set.

        Parameters
        -----------
        points_type : list = ['evaluated_points']
            The type of points to be plotted. {evaluated_points, coefficients}
        plot_types : list = ['function']
            The type of plot {function, wireframe, point_cloud}
        opactity : float = 1.
            The opacity of the plot. 0 is fully transparent and 1 is fully opaque.
        color : str|lfs.FunctionSet = '#00629B'
            The 6 digit color code to plot the B-spline as. If a FunctionSet is provided, the FunctionSet will be used to color the B-spline.
        surface_texture : str = "" {"metallic", "glossy", ...}, optional
            The surface texture to determine how light bounces off the surface.
            See https://github.com/marcomusy/vedo/blob/master/examples/basic/lightings.py for options.
        color_map : str = 'jet'
            The color map to use if the color is a function.
        additional_plotting_elemets : list
            Vedo plotting elements that may have been returned from previous plotting functions that should be plotted with this plot.
        show : bool
            A boolean on whether to show the plot or not. If the plot is not shown, the Vedo plotting element is returned.

        Returns
        -------
        plotting_elements : list
            The Vedo plotting elements that were plotted.
        '''

        # Then there must be a discrete index so loop over subfunctions and plot them
        plotting_elements = additional_plotting_elements.copy()
        for i, function in enumerate(self.functions):
            plotting_elements = function.plot(point_types=point_types, plot_types=plot_types, opacity=opacity, color=color, color_map=color_map,
                                               surface_texture=surface_texture, line_width=line_width,
                                               additional_plotting_elements=plotting_elements, show=False)
        if show:
            if self.name is not None:
                lfs.show_plot(plotting_elements=plotting_elements, title=self.name)
            else:
                lfs.show_plot(plotting_elements=plotting_elements, title='Function Set Plot')
        return plotting_elements


if __name__ == "__main__":
    import csdl_alpha as csdl
    recorder = csdl.Recorder(inline=True)
    recorder.start()

    num_coefficients1 = 10
    num_coefficients2 = 5
    degree1 = 4
    degree2 = 3
    
    # Create functions that make up set
    space_of_cubic_b_spline_surfaces_with_10_cp = lfs.BSplineSpace(num_parametric_dimensions=2, degree=(degree1,degree1),
                                                              coefficients_shape=(num_coefficients1,num_coefficients1))
    space_of_quadratic_b_spline_surfaces_with_5_cp = lfs.BSplineSpace(num_parametric_dimensions=2, degree=(degree2,degree2),
                                                              coefficients_shape=(num_coefficients2,num_coefficients2))

    coefficients_line = np.linspace(0., 1., num_coefficients1)
    coefficients_y, coefficients_x = np.meshgrid(coefficients_line,coefficients_line)
    coefficients1 = np.stack((coefficients_x, coefficients_y, 0.1*np.random.rand(num_coefficients1,num_coefficients1)), axis=-1)
    coefficients1 = coefficients1.reshape((num_coefficients1,num_coefficients1,3))

    b_spline1 = lfs.Function(space=space_of_cubic_b_spline_surfaces_with_10_cp, coefficients=coefficients1, name='b_spline1')

    coefficients_line = np.linspace(0., 1., num_coefficients2)
    coefficients_y, coefficients_x = np.meshgrid(coefficients_line,coefficients_line)
    coefficients_y += 1.5
    coefficients2 = np.stack((coefficients_x, coefficients_y, 0.1*np.random.rand(num_coefficients2,num_coefficients2)), axis=-1)
    coefficients2 = coefficients2.reshape((num_coefficients2,num_coefficients2,3))

    b_spline2 = lfs.Function(space=space_of_quadratic_b_spline_surfaces_with_5_cp, coefficients=coefficients2, name='b_spline2')

    # Make function set and plot
    my_b_spline_surface_set = lfs.FunctionSet(functions=[b_spline1, b_spline2], function_names=['b_spline1', 'b_spline2'])
    my_b_spline_surface_set.plot()


    # Refit the function set
    num_coefficients = 5
    space_of_linear_b_spline_surfaces_with_5_cp = lfs.BSplineSpace(num_parametric_dimensions=2, degree=(1,1),
                                                                coefficients_shape=(num_coefficients,num_coefficients))
    new_function_spaces = [space_of_linear_b_spline_surfaces_with_5_cp, space_of_linear_b_spline_surfaces_with_5_cp]
    fitting_grid_resolution = 50
    new_function_set = my_b_spline_surface_set.refit(new_function_spaces=new_function_spaces, 
                                                     grid_resolution=(fitting_grid_resolution,fitting_grid_resolution))
    new_function_set.plot()


    # Once again, refit the function set but only refit the first function
    num_coefficients = 5
    space_of_linear_b_spline_surfaces_with_5_cp = lfs.BSplineSpace(num_parametric_dimensions=2, degree=(1,1),
                                                                coefficients_shape=(num_coefficients,num_coefficients))
    new_function_spaces = [space_of_linear_b_spline_surfaces_with_5_cp]
    fitting_grid_resolution = 50
    new_function_set = my_b_spline_surface_set.refit(new_function_spaces=new_function_spaces, 
                                                     indices_of_functions_to_refit=[0],
                                                     grid_resolution=(fitting_grid_resolution,fitting_grid_resolution))
    new_function_set.plot()<|MERGE_RESOLUTION|>--- conflicted
+++ resolved
@@ -5,9 +5,6 @@
 import numpy as np
 import scipy.sparse as sps
 import concurrent.futures
-<<<<<<< HEAD
-# from multiprocessing import Pool
-=======
 
 import pickle
 from pathlib import Path
@@ -15,7 +12,6 @@
 import random
 
 
->>>>>>> 941de9bb
 
 # from lsdo_function_spaces.core.function_space import FunctionSpace
 import lsdo_function_spaces as lfs
@@ -313,8 +309,6 @@
         plot : bool = False
             Whether or not to plot the projection.
         '''
-<<<<<<< HEAD
-=======
         output = self._check_whether_to_load_projection(points, direction, 
                                                                         grid_search_density_parameter, 
                                                                         max_newton_iterations, 
@@ -333,7 +327,6 @@
             name_space_dict, long_name_space = output
             
 
->>>>>>> 941de9bb
         options = {'direction': direction, 'grid_search_density_parameter': grid_search_density_parameter,
                      'max_newton_iterations': max_newton_iterations, 'newton_tolerance': newton_tolerance}
         
